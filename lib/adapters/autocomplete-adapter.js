--- conflicted
+++ resolved
@@ -120,12 +120,6 @@
     item: CompletionItem,
     suggestion: atom$AutocompleteSuggestion,
     request: atom$AutocompleteRequest,
-<<<<<<< HEAD
-  ): ExtendedAutocompleteSuggestion {
-    const suggestion = AutocompleteAdapter.basicCompletionItemToSuggestion(item);
-    AutocompleteAdapter.applyTextEditToSuggestion(item.textEdit, request.editor, suggestion);
-    suggestion._completionItem = item;
-=======
     onDidConvertCompletionItem?: (CompletionItem, atom$AutocompleteSuggestion, atom$AutocompleteRequest) => void,
   ): atom$AutocompleteSuggestion {
     AutocompleteAdapter.applyCompletionItemToSuggestion(item, suggestion);
@@ -133,7 +127,6 @@
     if (onDidConvertCompletionItem != null) {
       onDidConvertCompletionItem(item, suggestion, request);
     }
->>>>>>> 97aaf5bc
     return suggestion;
   }
 
@@ -142,20 +135,6 @@
   // * `item` An {CompletionItem} containing the completion items to be merged into.
   // * `suggestion` The {atom$AutocompleteSuggestion} to merge the conversion into.
   //
-<<<<<<< HEAD
-  // Returns an AutoComplete+ suggestion.
-  static basicCompletionItemToSuggestion(item: CompletionItem): ExtendedAutocompleteSuggestion {
-    return {
-      text: item.insertText || item.label,
-      displayText: item.label,
-      filterText: item.filterText || item.label,
-      snippet: item.insertTextFormat === 2 ? item.insertText : undefined,
-      type: AutocompleteAdapter.completionKindToSuggestionType(item.kind),
-      rightLabel: item.detail,
-      description: item.documentation,
-      descriptionMarkdown: item.documentation,
-    };
-=======
   // Returns an {atom$AutocompleteSuggestion} created from the {CompletionItem}.
   static applyCompletionItemToSuggestion(item: CompletionItem, suggestion: atom$AutocompleteSuggestion) {
     suggestion.text = item.insertText || item.label;
@@ -165,7 +144,6 @@
     suggestion.rightLabel = item.detail;
     suggestion.description = item.documentation;
     suggestion.descriptionMarkdown = item.documentation;
->>>>>>> 97aaf5bc
   }
 
   // Public: Applies the textEdit part of a language server protocol CompletionItem to an
